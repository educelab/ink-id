<<<<<<< HEAD
from .PPM import PPM
from .Region import Region
from .RegionSet import RegionSet, PointsDataset
from .Volume import Volume, get_basis_from_square, get_component_vectors_from_normal
=======
from .dataset import Dataset, DataSource, RegionSource, VolumeSource
from .ppm import PPM
from .volume import Volume
>>>>>>> 3c424d25
<|MERGE_RESOLUTION|>--- conflicted
+++ resolved
@@ -1,10 +1,3 @@
-<<<<<<< HEAD
-from .PPM import PPM
-from .Region import Region
-from .RegionSet import RegionSet, PointsDataset
-from .Volume import Volume, get_basis_from_square, get_component_vectors_from_normal
-=======
 from .dataset import Dataset, DataSource, RegionSource, VolumeSource
 from .ppm import PPM
-from .volume import Volume
->>>>>>> 3c424d25
+from .volume import Volume, get_basis_from_square, get_component_vectors_from_normal