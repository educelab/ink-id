--- conflicted
+++ resolved
@@ -206,12 +206,8 @@
                            out_of_bounds=None, move_along_normal=None,
                            jitter_max=None, augment_subvolume=None,
                            method=None, normalize=None,
-<<<<<<< HEAD
-                           pad_to_shape=None, label_dim=None):
-=======
                            pad_to_shape=None,
-                           fft=None, dwt=None, dwt_channel_subbands=None):
->>>>>>> cf9308bf
+                           fft=None, dwt=None, dwt_channel_subbands=None, label_dim=None):
         ppm_x, ppm_y = point
         x, y, z, n_x, n_y, n_z = self.get_point_with_normal(ppm_x, ppm_y)
         return self._volume.get_subvolume(
@@ -225,13 +221,10 @@
             method=method,
             normalize=normalize,
             pad_to_shape=pad_to_shape,
-<<<<<<< HEAD
-            label_dim=label_dim
-=======
+            label_dim=label_dim,
             fft=fft,
             dwt=dwt,
             dwt_channel_subbands=dwt_channel_subbands,
->>>>>>> cf9308bf
         )
 
     def reconstruct_predicted_ink_classes(self, class_probabilities, ppm_xy):
