--- conflicted
+++ resolved
@@ -111,12 +111,7 @@
     return row_bounds, col_bounds
 
 
-<<<<<<< HEAD
-
-def getRandomTestCoordinate(args, volume_shape, bounds_identifier, train_portion):
-=======
 def getRandomTestCoordinate(args, volume_shape):
->>>>>>> 428d6e12
     if args["use_grid_training"]:
         return getGridTestCoordinate(args, volume_shape)
     else:
