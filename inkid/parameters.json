// Comments are OK in this file because they are removed with a
// minimizer before the JSON is parsed (JSON does not usually have
// comments).

{
    "parameters": {
	"volumes": [
            {
		"name": "lunate-sigma",
		"microns_per_voxel": 5,
		"data_path": "",
		"ground_truth": "",
		"surface_mask": "",
		"surface_data": "",
		"train_portion": 0.6,
		"train_bounds": 3,  // 0=TOP || 1=RIGHT || 2=BOTTOM || 3=LEFT
		"use_in_training": true,
		"use_in_test_set": true,
		"make_prediction": true
            }
	],

	"subvolume_dimension_x": 96,
	"subvolume_dimension_y": 96,
	"subvolume_dimension_z": 48,

	"surface_cushion": 10,

	"learning_rate": 0.001,
	"batch_size": 30,
	"prediction_batch_size": 400,
	"filter_size": [3, 3, 3],
	"drop_rate": 0.5,
<<<<<<< HEAD
	"filters": [16, 8, 4, 2],
=======
	"neurons": [16, 8, 4, 2],
>>>>>>> 5d88ec35
	"training_iterations": 1000000,
	"training_epochs": 2,
	"pos_weight": 0.5,
	"batch_norm_momentum": 0.9,
	"fbeta_weight": 0.3,

	"wobble_volume": false,
	"wobble_step": 1000,
	"wobble_max_degrees": 2,
	"num_test_cubes": 400,
	"use_jitter": true,
	"jitter_range": [-4, 4],
	"add_augmentation": true,
	"balance_samples": false,
	"use_grid_training": true,
	"grid_n_squares": 10,
	"grid_test_square": 0,
	"restrict_surface": true,
	"truth_cutoff_low": 0.15,
	"truth_cutoff_high": 0.85,

	"predict_step": 10000,  // make a prediction every x steps
	"prediction_overlap_step": 4,  // during prediction, predict on one sample for each _ by _ voxel square
	"display_step": 100,  // output stats every x steps
	"predict_depth": 1,
	"output_path": "",
	"notes": ""
    }
}<|MERGE_RESOLUTION|>--- conflicted
+++ resolved
@@ -31,11 +31,7 @@
 	"prediction_batch_size": 400,
 	"filter_size": [3, 3, 3],
 	"drop_rate": 0.5,
-<<<<<<< HEAD
-	"filters": [16, 8, 4, 2],
-=======
 	"neurons": [16, 8, 4, 2],
->>>>>>> 5d88ec35
 	"training_iterations": 1000000,
 	"training_epochs": 2,
 	"pos_weight": 0.5,
