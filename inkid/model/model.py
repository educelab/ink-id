"""
Functions for building the tf model.
"""
from functools import partial

import tensorflow as tf
import tensorflow.contrib.slim as slim
from tensorflow import layers


class Model3dcnn(tf.keras.Model):
    def __init__(self, drop_rate, subvolume_shape, batch_norm_momentum, filters):
        self._drop_rate = drop_rate
        self._subvolume_shape = subvolume_shape
        self._filters = filters
        self._input_shape = [-1, subvolume_shape[0], subvolume_shape[1], subvolume_shape[2], 1]

        self.batch_norm1 = layers.BatchNormalization(
            scale=False, axis=4, momentum=batch_norm_momentum)
        self.batch_norm2 = layers.BatchNormalization(
            scale=False, axis=4, momentum=batch_norm_momentum)
        self.batch_norm3 = layers.BatchNormalization(
            scale=False, axis=4, momentum=batch_norm_momentum)
        self.batch_norm4 = layers.BatchNormalization(
            scale=False, axis=4, momentum=batch_norm_momentum)
        self.conv3d = partial(
            slim.convolution, kernel_size=[3, 3, 3], stride=[2, 2, 2], padding='valid')

    def __call__(self, inputs, training):
        y = tf.reshape(inputs, self._input_shape)
        y = self.batch_norm1(self.conv3d(y, num_outputs=self._filters[0]), training=training)
        y = self.batch_norm2(self.conv3d(y, num_outputs=self._filters[1]), training=training)
        y = self.batch_norm3(self.conv3d(y, num_outputs=self._filters[2]), training=training)
        y = self.batch_norm4(self.conv3d(y, num_outputs=self._filters[3]), training=training)
        y = layers.dropout(slim.fully_connected(slim.flatten(y), 2, activation_fn=None),
                           rate=self._drop_rate)
        return y


def model_fn_3dcnn(features, labels, mode, params):
    model = Model3dcnn(params['drop_rate'],
                       params['subvolume_shape'],
                       params['batch_norm_momentum'],
                       params['filters'])
    
    subvolume = features
    if isinstance(subvolume, dict):
        subvolume = features['Subvolume']

    if mode == tf.estimator.ModeKeys.PREDICT:
        logits = model(subvolume, training=False)
        predictions = {
            'classes': tf.argmax(logits, axis=1),
            'probabilities': tf.nn.softmax(logits),
        }
        return tf.estimator.EstimatorSpec(
            mode=tf.estimator.ModeKeys.PREDICT,
            predictions=predictions,
            export_outputs={
                'classify': tf.estimator.export.PredictOutput(predictions)
            })

    if mode == tf.estimator.ModeKeys.TRAIN:
        optimizer = tf.train.AdamOptimizer(learning_rate=params['learning_rate'])
        logits = model(subvolume, training=True)
        loss = tf.reduce_mean(tf.nn.softmax_cross_entropy_with_logits_v2(
            labels=labels, logits=logits))
        accuracy = tf.metrics.accuracy(
            labels=tf.argmax(labels, axis=1), predictions=tf.argmax(logits, axis=1))
        tf.identity(accuracy[1], name='train_accuracy')
        tf.summary.scalar('train_accuracy', accuracy[1])
        return tf.estimator.EstimatorSpec(
            mode=tf.estimator.ModeKeys.TRAIN,
            loss=loss,
            train_op=optimizer.minimize(loss, tf.train.get_or_create_global_step()))

    if mode == tf.estimator.ModeKeys.EVAL:
        logits = model(subvolume, training=False)
        loss = tf.reduce_mean(tf.nn.softmax_cross_entropy_with_logits_v2(
            labels=labels, logits=logits))
        return tf.estimator.EstimatorSpec(
            mode=tf.estimator.ModeKeys.EVAL,
            loss=loss,
            eval_metric_ops={
                # TODO add F1 and precision
                'accuracy': tf.metrics.accuracy(
                    labels=tf.argmax(labels, axis=1),
                    predictions=tf.argmax(logits, axis=1)),
                })
        
def build_model(inputs, labels, drop_rate, args, training_flag):
    """Build a model."""
<<<<<<< HEAD
    (coordinates, subvolumes) = inputs
    subvolumes_internal = (tf.reshape(subvolumes,
                                      [-1, args["subvolume_dimension_x"], args["subvolume_dimension_y"], args["subvolume_dimension_z"], 1]))
    conv1 = layers.batch_normalization(slim.convolution(subvolumes_internal, args["neurons"][0], [3, 3, 3],
=======
    inputs = (tf.reshape(inputs,
                         [-1, args["subvolume_dimension_x"], args["subvolume_dimension_y"], args["subvolume_dimension_z"], 1]))
    conv1 = layers.batch_normalization(slim.convolution(inputs, args["neurons"][0], [3, 3, 3],
>>>>>>> 5d88ec35
                                                        stride=[2, 2, 2], padding='valid'),
                                       training=training_flag,
                                       scale=False,
                                       axis=4,
                                       momentum=args["batch_norm_momentum"])
    conv2 = layers.batch_normalization(slim.convolution(conv1, args["neurons"][1], [3, 3, 3],
                                                        stride=[2, 2, 2], padding='valid'),
                                       training=training_flag,
                                       scale=False,
                                       axis=4,
                                       momentum=args["batch_norm_momentum"])
    conv3 = layers.batch_normalization(slim.convolution(conv2, args["neurons"][2], [3, 3, 3],
                                                        stride=[2, 2, 2], padding='valid'),
                                       training=training_flag,
                                       scale=False,
                                       axis=4,
                                       momentum=args["batch_norm_momentum"])
    conv4 = layers.batch_normalization(slim.convolution(conv3, args["neurons"][3], [3, 3, 3],
                                                        stride=[2, 2, 2], padding='valid'),
                                       training=training_flag,
                                       scale=False,
                                       axis=4,
                                       momentum=args["batch_norm_momentum"])

    net = layers.dropout(slim.fully_connected(slim.flatten(conv4),
                                              2,
                                              activation_fn=None),
                         rate=drop_rate)

    loss = tf.reduce_mean(tf.nn.softmax_cross_entropy_with_logits_v2(labels=labels, logits=net))

<<<<<<< HEAD
    return tf.nn.softmax(net), loss, subvolumes, coordinates
=======
    return tf.nn.softmax(net), loss
>>>>>>> 5d88ec35
<|MERGE_RESOLUTION|>--- conflicted
+++ resolved
@@ -90,16 +90,9 @@
         
 def build_model(inputs, labels, drop_rate, args, training_flag):
     """Build a model."""
-<<<<<<< HEAD
-    (coordinates, subvolumes) = inputs
-    subvolumes_internal = (tf.reshape(subvolumes,
-                                      [-1, args["subvolume_dimension_x"], args["subvolume_dimension_y"], args["subvolume_dimension_z"], 1]))
-    conv1 = layers.batch_normalization(slim.convolution(subvolumes_internal, args["neurons"][0], [3, 3, 3],
-=======
     inputs = (tf.reshape(inputs,
                          [-1, args["subvolume_dimension_x"], args["subvolume_dimension_y"], args["subvolume_dimension_z"], 1]))
     conv1 = layers.batch_normalization(slim.convolution(inputs, args["neurons"][0], [3, 3, 3],
->>>>>>> 5d88ec35
                                                         stride=[2, 2, 2], padding='valid'),
                                        training=training_flag,
                                        scale=False,
@@ -131,8 +124,4 @@
 
     loss = tf.reduce_mean(tf.nn.softmax_cross_entropy_with_logits_v2(labels=labels, logits=net))
 
-<<<<<<< HEAD
-    return tf.nn.softmax(net), loss, subvolumes, coordinates
-=======
-    return tf.nn.softmax(net), loss
->>>>>>> 5d88ec35
+    return tf.nn.softmax(net), loss