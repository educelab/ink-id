"""
Functions for building the tf model.
"""
from functools import partial

import numpy as np
import tensorflow as tf

import inkid.ops
import inkid.metrics


class EvalCheckpointSaverListener(tf.estimator.CheckpointSaverListener):
    """Run some logic every time a checkpoint is saved.

    This is a bit of a Trojan horse that allows us to run evaluations,
    predictions, or arbitrary logic in the middle of a training
    run. An instance of this class is passed to the estimator when
    .train() is called. We also define in the RunConfig of the
    estimator how often we want it to save a checkpoint. So it will
    save a checkpoint that often, and then the after_save() method
    below is called. By passing the estimator itself to this class
    when it is initialized, we can call .evaluate() or .predict() on
    the estimator from here. Once done, the training process will
    continue unaware that any of this happened.

    https://stackoverflow.com/a/47043377

    """
    def __init__(self, estimator, eval_input_fn, predict_input_fn,
                 evaluate_every_n_checkpoints,
                 predict_every_n_checkpoints, region_set,
                 predictions_dir, label_type):
        """Initialize the listener.

        Notably we pass the estimator itself to this class so that we
        can use it later.

        """
        self._estimator = estimator
        self._eval_input_fn = eval_input_fn
        self._predict_input_fn = predict_input_fn
        self._evaluate_every_n_checkpoints = evaluate_every_n_checkpoints
        self._predict_every_n_checkpoints = predict_every_n_checkpoints
        self._region_set = region_set
        self._predictions_dir = predictions_dir
        self._total_checkpoints = 0
        self._best_auc = 0
        self._label_type = label_type

    def after_save(self, session, global_step):
        """Run our custom logic after the estimator saves a checkpoint."""
        self._total_checkpoints += 1

        if self._label_type == 'ink_classes':
            best_auc = False
            if self._total_checkpoints % self._evaluate_every_n_checkpoints == 0:
                eval_results = self._estimator.evaluate(self._eval_input_fn)
                if eval_results['area_under_roc_curve'] > self._best_auc:
                    best_auc = True
                    self._best_auc = eval_results['area_under_roc_curve']

            if self._total_checkpoints % self._predict_every_n_checkpoints == 0:
                predictions = self._estimator.predict(
                    self._predict_input_fn,
                    predict_keys=[
                        'region_id',
                        'ppm_xy',
                        'probabilities',
                    ],
                )
                for prediction in predictions:
                    self._region_set.reconstruct_predicted_ink_classes(
                        np.array([prediction['region_id']]),
                        np.array([prediction['probabilities']]),
                        np.array([prediction['ppm_xy']]),
                    )
                if best_auc:
                    self._region_set.save_predictions(
                        self._predictions_dir,
                        str(global_step)+'_best_auc'
                    )
                else:
                    self._region_set.save_predictions(self._predictions_dir, global_step)
                self._region_set.reset_predictions()

        elif self._label_type == 'rgb_values':
            if self._total_checkpoints % self._evaluate_every_n_checkpoints == 0:
                eval_results = self._estimator.evaluate(self._eval_input_fn)

            if self._total_checkpoints % self._predict_every_n_checkpoints == 0:
                predictions = self._estimator.predict(
                    self._predict_input_fn,
                    predict_keys=[
                        'region_id',
                        'ppm_xy',
                        'rgb',
                    ],
                )
                for prediction in predictions:
                    self._region_set.reconstruct_predicted_rgb(
                        np.array([prediction['region_id']]),
                        np.array([prediction['rgb']]),
                        np.array([prediction['ppm_xy']]),
                    )
                self._region_set.save_predictions(self._predictions_dir, global_step)
                self._region_set.reset_predictions()


class Subvolume3dcnnModel:
    """Defines the network architecture for a 3D CNN."""
    def __init__(self, drop_rate, subvolume_shape, pad_to_shape,
                 batch_norm_momentum, no_batch_norm, filters, output_neurons):
        """Initialize the layers as members with state."""
        if pad_to_shape is not None:
            self._input_shape = [-1, pad_to_shape[0], pad_to_shape[1], pad_to_shape[2], 1]
        else:
            self._input_shape = [-1, subvolume_shape[0], subvolume_shape[1], subvolume_shape[2], 1]

        self._no_batch_norm = no_batch_norm

        # To save some space below, this creates a tf.compat.v1.layers.Conv3D
        # that is still missing the 'filters' argument, so it can be
        # called multiple times below but we only need to specify
        # 'filters' since the other arguments are the same for each
        # convolutional layer.
        convolution_layer = partial(
            tf.compat.v1.layers.Conv3D,
            kernel_size=[3, 3, 3],
            strides=(2, 2, 2),
            padding='valid',
            data_format='channels_last',
            dilation_rate=(1, 1, 1),
            activation=tf.nn.relu,
            kernel_initializer=tf.initializers.GlorotUniform(),
            bias_initializer=tf.zeros_initializer(),
        )

        self.conv1 = convolution_layer(strides=(1, 1, 1), filters=filters[0])
        self.batch_norm1 = tf.compat.v1.layers.BatchNormalization(
            scale=False, axis=4, momentum=batch_norm_momentum)

        self.conv2 = convolution_layer(filters=filters[1])
        self.batch_norm2 = tf.compat.v1.layers.BatchNormalization(
            scale=False, axis=4, momentum=batch_norm_momentum)

        self.conv3 = convolution_layer(filters=filters[2])
        self.batch_norm3 = tf.compat.v1.layers.BatchNormalization(
            scale=False, axis=4, momentum=batch_norm_momentum)

        self.conv4 = convolution_layer(filters=filters[3])
        self.batch_norm4 = tf.compat.v1.layers.BatchNormalization(
            scale=False, axis=4, momentum=batch_norm_momentum)

        self.fc = tf.compat.v1.layers.Dense(output_neurons)
        self.dropout = tf.compat.v1.layers.Dropout(drop_rate)

    def __call__(self, inputs, training):
        """Chain the layers together when this class is 'called'."""
        y = tf.reshape(inputs, self._input_shape)
        y = self.conv1(y)
        if not self._no_batch_norm:
            y = self.batch_norm1(y, training=training)
        y = self.conv2(y)
        if not self._no_batch_norm:
            y = self.batch_norm2(y, training=training)
        y = self.conv3(y)
        if not self._no_batch_norm:
            y = self.batch_norm3(y, training=training)
        y = self.conv4(y)
        if not self._no_batch_norm:
            y = self.batch_norm4(y, training=training)
        y = tf.compat.v1.layers.flatten(y)
        y = self.fc(y)
        y = self.dropout(y, training=training)

        return y


class DescriptiveStatisticsModel:
    def __init__(self, num_stats, output_neurons):
        self._input_shape = [-1, num_stats]

        self.layer1 = tf.compat.v1.layers.Dense(20)
        self.layer2 = tf.compat.v1.layers.Dense(20)
        self.layer3 = tf.compat.v1.layers.Dense(output_neurons)

    def __call__(self, inputs, training):
        y = tf.reshape(inputs, self._input_shape)
        y = self.layer1(y)
        y = self.layer2(y)
        y = self.layer3(y)

        return y


class VoxelVector1dcnnModel:
    """Defines the network architecture for a 1D CNN."""
    def __init__(self, drop_rate, length_in_each_direction,
                 batch_norm_momentum, filters, output_neurons):
        """Initialize the layers as members with state."""
        self._input_shape = [-1, length_in_each_direction * 2 + 1, 1]

        convolution_layer = partial(
            tf.compat.v1.layers.Conv1D,
            kernel_size=[3],
            strides=(2),
            padding='valid',
            data_format='channels_last',
            dilation_rate=(1),
            activation=tf.nn.relu,
            kernel_initializer=tf.contrib.layers.xavier_initializer(),
            bias_initializer=tf.zeros_initializer(),
        )

        self.conv1 = convolution_layer(strides=(1), filters=filters[0])
        self.batch_norm1 = tf.compat.v1.layers.BatchNormalization(
            scale=False, axis=2, momentum=batch_norm_momentum)

        self.conv2 = convolution_layer(filters=filters[1])
        self.batch_norm2 = tf.compat.v1.layers.BatchNormalization(
            scale=False, axis=2, momentum=batch_norm_momentum)

        self.fc = tf.compat.v1.layers.Dense(output_neurons)
        self.dropout = tf.compat.v1.layers.Dropout(drop_rate)

    def __call__(self, inputs, training):
        """Chain the layers together when this class is 'called'."""
        y = tf.reshape(inputs, self._input_shape)
        y = self.conv1(y)
        y = self.batch_norm1(y, training=training)
        y = self.conv2(y)
        y = self.batch_norm2(y, training=training)
        y = tf.compat.v1.layers.flatten(y)
        y = self.fc(y)
        y = self.dropout(y, training=training)

        return y


def ink_classes_model_fn(features, labels, mode, params):
    """Define the model_fn for the Tensorflow Estimator.

    Depending on what mode is passed (train, evaluate, or predict)
    perform the necessary actions.

    The graph is built again every time .train(), .evaluate() or
    .predict() are called. In each case the estimator will first check
    the model directory to see if checkpoints have been saved, and
    then it will load the latest checkpoint weights into the
    graph. This is why it works for us to run an evaluation or
    prediction in the middle of training, because they are run right
    after checkpoints have been saved. This functionality is all built
    into the Tensorflow Estimator.

    https://github.com/tensorflow/tensorflow/issues/13895

    """
    output_neurons = 2

    if params['feature_type'] == 'voxel_vector_1dcnn':
        model = VoxelVector1dcnnModel(
            params['drop_rate'],
            params['length_in_each_direction'],
            params['batch_norm_momentum'],
            params['filters'],
            output_neurons,
        )
    elif params['feature_type'] == 'subvolume_3dcnn':
        model = Subvolume3dcnnModel(
            params['drop_rate'],
            params['subvolume_shape'],
            params['pad_to_shape'],
            params['batch_norm_momentum'],
            params['no_batch_norm'],
            params['filters'],
            output_neurons,
        )
    elif params['feature_type'] == 'descriptive_statistics':
        model = DescriptiveStatisticsModel(
            # Create a dummy array to see how many descriptive
            # statistics there will be
            len(inkid.ops.get_descriptive_statistics(np.array([0, 1, 2]))),
            output_neurons,
        )
    else:
        raise ValueError('Feature type {} was not recognized.'.format(params['feature_type']))

    inputs = features['Input']

    if mode == tf.estimator.ModeKeys.PREDICT:
        logits = model(inputs, training=False)
        # Here we specify all of the possible outputs from calling
        # .predict(), which returns a dictionary with these keys for
        # each prediction. So by passing predict_keys to .predict(),
        # we can select some of these and not return the others.
        predictions = {
            'region_id': features['RegionID'],
            'ppm_xy': features['PPM_XY'],
            'class': tf.argmax(logits, axis=1),
            'probabilities': tf.nn.softmax(logits),
            'inputs': inputs,
        }
        return tf.estimator.EstimatorSpec(
            mode=tf.estimator.ModeKeys.PREDICT,
            predictions=predictions,
        )

    if mode == tf.estimator.ModeKeys.TRAIN:
        if params['adagrad_optimizer']:
<<<<<<< HEAD
            if params['decay_steps'] and params['decay_rate']:
                start_learning_rate=params['learning_rate']
                global_step = tf.train.get_global_step()
                learning_rate = tf.train.exponential_decay(start_learning_rate,
                        global_step, params['decay_steps'], params['decay_rate'])
                optimizer = tf.train.AdagradOptimizer(learning_rate)
            else:
                optimizer = tf.train.AdagradOptimizer(learning_rate=params['learning_rate'])
        else:
            if params['decay_steps'] and params['decay_rate']:
                start_learning_rate=params['learning_rate']
                global_step = tf.train.get_global_step()
                learning_rate = tf.train.exponential_decay(start_learning_rate,
                        global_step, params['decay_steps'], params['decay_rate'])
                optimizer = tf.train.AdamOptimizer(learning_rate)
            else:
                optimizer = tf.train.AdamOptimizer(learning_rate=params['learning_rate'])
        
=======
            optimizer = tf.compat.v1.train.AdagradOptimizer(learning_rate=params['learning_rate'])
        else:
            optimizer = tf.compat.v1.train.AdamOptimizer(learning_rate=params['learning_rate'])
>>>>>>> d377effd
        logits = model(inputs, training=True)
        loss = tf.reduce_mean(tf.nn.softmax_cross_entropy_with_logits(
            labels=labels, logits=logits))

        epsilon = 1e-5
        predicted = tf.argmax(logits, 1)
        actual = tf.argmax(labels, 1)
        true_positives = tf.math.count_nonzero(predicted * actual, dtype=tf.float32)
        true_negatives = tf.math.count_nonzero((predicted - 1) * (actual - 1), dtype=tf.float32)
        false_positives = tf.math.count_nonzero(predicted * (actual - 1), dtype=tf.float32)
        false_negatives = tf.math.count_nonzero((predicted - 1) * actual, dtype=tf.float32)
        positives = true_positives + false_positives
        negatives = true_negatives + false_negatives
        accuracy = tf.divide(
            true_positives + true_negatives,
            true_positives + true_negatives + false_positives + false_negatives
        )
        precision = tf.divide(
            true_positives,
            true_positives + false_positives + epsilon
        )
        recall = tf.divide(
            true_positives,
            true_positives + false_negatives + epsilon
        )
        # https://en.wikipedia.org/wiki/F1_score
        fbeta_weight = params['fbeta_weight']
        fbeta_squared = tf.constant(fbeta_weight ** 2.0)
        fbeta = (1 + fbeta_squared) * tf.divide(
            (precision * recall),
            (fbeta_squared * precision) + recall + epsilon
        )

        tf.identity(true_positives, name='train_true_positives')
        tf.identity(true_negatives, name='train_true_negatives')
        tf.identity(false_positives, name='train_false_positives')
        tf.identity(false_negatives, name='train_false_negatives')
        tf.identity(positives, name='train_positives')
        tf.identity(negatives, name='train_negatives')
        tf.identity(accuracy, name='train_accuracy')
        tf.identity(precision, name='train_precision')
        tf.identity(recall, name='train_recall')
        tf.identity(fbeta, name='train_fbeta_score')

        tf.summary.scalar('train_true_positives', true_positives)
        tf.summary.scalar('train_true_negatives', true_negatives)
        tf.summary.scalar('train_false_positives', false_positives)
        tf.summary.scalar('train_false_negatives', false_negatives)
        tf.summary.scalar('train_positives', positives)
        tf.summary.scalar('train_negatives', negatives)
        tf.summary.scalar('train_accuracy', accuracy)
        tf.summary.scalar('train_precision', precision)
        tf.summary.scalar('train_recall', recall)
        tf.summary.scalar('train_fbeta_score', fbeta)

        # These three lines are very important despite being a little
        # opaque. Without them, batch normalization does not really
        # work at all, and the model will appear to train successfully
        # but this will not transfer to any evaluation or prediction
        # runs.
        # https://github.com/tensorflow/tensorflow/issues/16455
        # https://www.tensorflow.org/api_docs/python/tf/layers/batch_normalization
        update_ops = tf.compat.v1.get_collection(tf.compat.v1.GraphKeys.UPDATE_OPS)
        with tf.control_dependencies(update_ops):
            train_op = optimizer.minimize(loss, global_step=tf.compat.v1.train.get_global_step())

        return tf.estimator.EstimatorSpec(
            mode=tf.estimator.ModeKeys.TRAIN,
            loss=loss,
            train_op=train_op
        )

    if mode == tf.estimator.ModeKeys.EVAL:
        logits = model(inputs, training=False)
        loss = tf.reduce_mean(tf.nn.softmax_cross_entropy_with_logits(
            labels=labels, logits=logits))

        return tf.estimator.EstimatorSpec(
            mode=tf.estimator.ModeKeys.EVAL,
            loss=loss,
            eval_metric_ops={
                'accuracy': tf.compat.v1.metrics.accuracy(
                    labels=tf.argmax(labels, 1),
                    predictions=tf.argmax(logits, 1)
                ),
                'precision': tf.compat.v1.metrics.precision(
                    labels=tf.argmax(labels, 1),
                    predictions=tf.argmax(logits, 1)
                ),
                'recall': tf.compat.v1.metrics.recall(
                    labels=tf.argmax(labels, 1),
                    predictions=tf.argmax(logits, 1)
                ),
                'fbeta_score': inkid.metrics.fbeta_score(
                    labels=tf.argmax(labels, 1),
                    predictions=tf.argmax(logits, 1),
                    beta=params['fbeta_weight']
                ),
                'total_positives': inkid.metrics.total_positives(
                    labels=tf.argmax(labels, 1),
                    predictions=tf.argmax(logits, 1)
                ),
                'total_negatives': inkid.metrics.total_negatives(
                    labels=tf.argmax(labels, 1),
                    predictions=tf.argmax(logits, 1)
                ),
                'area_under_roc_curve': tf.compat.v1.metrics.auc(
                    labels=tf.argmax(labels, 1),
                    predictions=tf.nn.softmax(logits)[:, 1],
                ),
            })


def rgb_values_model_fn(features, labels, mode, params):
    output_neurons = 3

    if params['feature_type'] == 'voxel_vector_1dcnn':
        model = VoxelVector1dcnnModel(
            params['drop_rate'],
            params['length_in_each_direction'],
            params['batch_norm_momentum'],
            params['filters'],
            output_neurons,
        )
    elif params['feature_type'] == 'subvolume_3dcnn':
        model = Subvolume3dcnnModel(
            params['drop_rate'],
            params['subvolume_shape'],
            params['pad_to_shape'],
            params['batch_norm_momentum'],
            params['no_batch_norm'],
            params['filters'],
            output_neurons,
        )
    elif params['feature_type'] == 'descriptive_statistics':
        model = DescriptiveStatisticsModel(
            # Create a dummy array to see how many descriptive
            # statistics there will be
            len(inkid.ops.get_descriptive_statistics(np.array([0, 1, 2]))),
            output_neurons,
        )
    else:
        raise ValueError('Feature type {} was not recognized.'.format(params['feature_type']))

    inputs = features['Input']

    if mode == tf.estimator.ModeKeys.PREDICT:
        logits = model(inputs, training=False)

        predictions = {
            'region_id': features['RegionID'],
            'ppm_xy': features['PPM_XY'],
            'rgb': logits,
            'inputs': inputs,
        }
        return tf.estimator.EstimatorSpec(
            mode=tf.estimator.ModeKeys.PREDICT,
            predictions=predictions,
        )

    if mode == tf.estimator.ModeKeys.TRAIN:
        if params['adagrad_optimizer']:
            if params['decay_steps'] and params['decay_rate']:
                start_learning_rate=params['learning_rate']
                global_step = tf.train.get_global_step()
                learning_rate = tf.train.exponential_decay(start_learning_rate,
                        global_step, params['decay_steps'], params['decay_rate'])
                optimizer = tf.train.AdagradOptimizer(learning_rate)
            else:
                optimizer = tf.train.AdagradOptimizer(learning_rate=params['learning_rate'])
        else:
            if params['decay_steps'] and params['decay_rate']:
                start_learning_rate=params['learning_rate']
                global_step = tf.train.get_global_step()
                learning_rate = tf.train.exponential_decay(start_learning_rate,
                        global_step, params['decay_steps'], params['decay_rate'])
                optimizer = tf.train.AdamOptimizer(learning_rate)
            else:
                optimizer = tf.train.AdamOptimizer(learning_rate=params['learning_rate'])

        logits = model(inputs, training=True)
        loss = tf.losses.huber_loss(labels, logits)

        update_ops = tf.compat.v1.get_collection(tf.compat.v1.GraphKeys.UPDATE_OPS)
        with tf.control_dependencies(update_ops):
            train_op = optimizer.minimize(loss, global_step=tf.train.get_global_step())

        return tf.estimator.EstimatorSpec(
            mode=tf.estimator.ModeKeys.TRAIN,
            loss=loss,
            train_op=train_op
        )

    if mode == tf.estimator.ModeKeys.EVAL:
        logits = model(inputs, training=False)
        loss = tf.losses.huber_loss(labels, logits)

        return tf.estimator.EstimatorSpec(
            mode=tf.estimator.ModeKeys.EVAL,
            loss=loss,
        )<|MERGE_RESOLUTION|>--- conflicted
+++ resolved
@@ -308,30 +308,24 @@
 
     if mode == tf.estimator.ModeKeys.TRAIN:
         if params['adagrad_optimizer']:
-<<<<<<< HEAD
             if params['decay_steps'] and params['decay_rate']:
                 start_learning_rate=params['learning_rate']
-                global_step = tf.train.get_global_step()
-                learning_rate = tf.train.exponential_decay(start_learning_rate,
+                global_step = tf.compat.v1.train.get_global_step()
+                learning_rate = tf.compat.v1.train.exponential_decay(start_learning_rate,
                         global_step, params['decay_steps'], params['decay_rate'])
-                optimizer = tf.train.AdagradOptimizer(learning_rate)
+                optimizer = tf.compat.v1.train.AdagradOptimizer(learning_rate)
             else:
-                optimizer = tf.train.AdagradOptimizer(learning_rate=params['learning_rate'])
+                optimizer = tf.compat.v1.train.AdagradOptimizer(learning_rate=params['learning_rate'])
         else:
             if params['decay_steps'] and params['decay_rate']:
                 start_learning_rate=params['learning_rate']
-                global_step = tf.train.get_global_step()
-                learning_rate = tf.train.exponential_decay(start_learning_rate,
+                global_step = tf.compat.v1.train.get_global_step()
+                learning_rate = tf.compat.v1.train.exponential_decay(start_learning_rate,
                         global_step, params['decay_steps'], params['decay_rate'])
-                optimizer = tf.train.AdamOptimizer(learning_rate)
+                optimizer = tf.compat.v1.train.AdamOptimizer(learning_rate)
             else:
-                optimizer = tf.train.AdamOptimizer(learning_rate=params['learning_rate'])
-        
-=======
-            optimizer = tf.compat.v1.train.AdagradOptimizer(learning_rate=params['learning_rate'])
-        else:
-            optimizer = tf.compat.v1.train.AdamOptimizer(learning_rate=params['learning_rate'])
->>>>>>> d377effd
+                optimizer = tf.compat.v1.train.AdamOptimizer(learning_rate=params['learning_rate'])
+
         logits = model(inputs, training=True)
         loss = tf.reduce_mean(tf.nn.softmax_cross_entropy_with_logits(
             labels=labels, logits=logits))
