"""
Functions for building the tf model.
"""
from functools import partial

import numpy as np
import tensorflow as tf

import inkid.ops
import inkid.metrics


class EvalCheckpointSaverListener(tf.estimator.CheckpointSaverListener):
    """Run some logic every time a checkpoint is saved.

    This is a bit of a Trojan horse that allows us to run evaluations,
    predictions, or arbitrary logic in the middle of a training
    run. An instance of this class is passed to the estimator when
    .train() is called. We also define in the RunConfig of the
    estimator how often we want it to save a checkpoint. So it will
    save a checkpoint that often, and then the after_save() method
    below is called. By passing the estimator itself to this class
    when it is initialized, we can call .evaluate() or .predict() on
    the estimator from here. Once done, the training process will
    continue unaware that any of this happened.

    https://stackoverflow.com/a/47043377

    """
    def __init__(self, estimator, eval_input_fn, predict_input_fn,
                 evaluate_every_n_checkpoints,
                 predict_every_n_checkpoints, region_set,
                 predictions_dir, label_type):
        """Initialize the listener.

        Notably we pass the estimator itself to this class so that we
        can use it later.

        """
        self._estimator = estimator
        self._eval_input_fn = eval_input_fn
        self._predict_input_fn = predict_input_fn
        self._evaluate_every_n_checkpoints = evaluate_every_n_checkpoints
        self._predict_every_n_checkpoints = predict_every_n_checkpoints
        self._region_set = region_set
        self._predictions_dir = predictions_dir
        self._total_checkpoints = 0
        self._best_auc = 0
        self._label_type = label_type

    def after_save(self, session, global_step):
        """Run our custom logic after the estimator saves a checkpoint."""
        self._total_checkpoints += 1

        if self._label_type == 'ink_classes':
            best_auc = False
            if self._total_checkpoints % self._evaluate_every_n_checkpoints == 0:
                eval_results = self._estimator.evaluate(self._eval_input_fn)
                if eval_results['area_under_roc_curve'] > self._best_auc:
                    best_auc = True
                    self._best_auc = eval_results['area_under_roc_curve']

            if self._total_checkpoints % self._predict_every_n_checkpoints == 0:
                predictions = self._estimator.predict(
                    self._predict_input_fn,
                    predict_keys=[
                        'region_id',
                        'ppm_xy',
                        'probabilities',
                    ],
                )
                for prediction in predictions:
                    self._region_set.reconstruct_predicted_ink_classes(
                        np.array([prediction['region_id']]),
                        np.array([prediction['probabilities']]),
                        np.array([prediction['ppm_xy']]),
                    )
                if best_auc:
                    self._region_set.save_predictions(
                        self._predictions_dir,
                        str(global_step)+'_best_auc'
                    )
                else:
                    self._region_set.save_predictions(self._predictions_dir, global_step)
                self._region_set.reset_predictions()

        elif self._label_type == 'rgb_values':
            if self._total_checkpoints % self._evaluate_every_n_checkpoints == 0:
                eval_results = self._estimator.evaluate(self._eval_input_fn)

            if self._total_checkpoints % self._predict_every_n_checkpoints == 0:
                predictions = self._estimator.predict(
                    self._predict_input_fn,
                    predict_keys=[
                        'region_id',
                        'ppm_xy',
                        'rgb',
                    ],
                )
                for prediction in predictions:
                    self._region_set.reconstruct_predicted_rgb(
                        np.array([prediction['region_id']]),
                        np.array([prediction['rgb']]),
                        np.array([prediction['ppm_xy']]),
                    )
                self._region_set.save_predictions(self._predictions_dir, global_step)
                self._region_set.reset_predictions()


class Subvolume3dcnnModel:
    """Defines the network architecture for a 3D CNN."""
    def __init__(self, drop_rate, subvolume_shape, pad_to_shape,
                 batch_norm_momentum, no_batch_norm, filters, output_neurons):
        """Initialize the layers as members with state."""
        if pad_to_shape is not None:
            self._input_shape = [-1, pad_to_shape[0], pad_to_shape[1], pad_to_shape[2], 1]
        else:
            self._input_shape = [-1, subvolume_shape[0], subvolume_shape[1], subvolume_shape[2], 1]

        self._no_batch_norm = no_batch_norm
        self._number_of_layers = len(filters)

        # To save some space below, this creates a tf.compat.v1.layers.Conv3D
        # that is still missing the 'filters' argument, so it can be
        # called multiple times below but we only need to specify
        # 'filters' since the other arguments are the same for each
        # convolutional layer.
        convolution_layer = partial(
            tf.compat.v1.layers.Conv3D,
            kernel_size=[3, 3, 3],
            strides=(2, 2, 2),
            padding='same',   
            data_format='channels_last',
            dilation_rate=(1, 1, 1),
            activation=tf.nn.relu,
            kernel_initializer=tf.initializers.GlorotUniform(),
            bias_initializer=tf.zeros_initializer(),
        )

        self.conv1 = convolution_layer(strides=(1, 1, 1), filters=filters[0])
<<<<<<< HEAD
        self.batch_norm1 = tf.compat.v1.layers.BatchNormalization(
            scale=False, axis=4, momentum=batch_norm_momentum)

        self.conv2 = convolution_layer(filters=filters[1])
        self.batch_norm2 = tf.compat.v1.layers.BatchNormalization(
=======
        #self.maxpool1 = tf.layers.MaxPooling3D(pool_size=(2,2,2), strides=(2,2,2))
        self.batch_norm1 = tf.layers.BatchNormalization(
            scale=False, axis=4, momentum=batch_norm_momentum)

        if self._number_of_layers is 5:
            self.conv2 = convolution_layer(strides=(1,1,1), filters=filters[1])
        else:
            self.conv2 = convolution_layer(filters=filters[1])
        self.batch_norm2 = tf.layers.BatchNormalization(
>>>>>>> e8a8ce70
            scale=False, axis=4, momentum=batch_norm_momentum)

        self.conv3 = convolution_layer(filters=filters[2])
        self.batch_norm3 = tf.compat.v1.layers.BatchNormalization(
            scale=False, axis=4, momentum=batch_norm_momentum)

        self.conv4 = convolution_layer(filters=filters[3])
        self.batch_norm4 = tf.compat.v1.layers.BatchNormalization(
            scale=False, axis=4, momentum=batch_norm_momentum)

<<<<<<< HEAD
        self.fc = tf.compat.v1.layers.Dense(output_neurons)
        self.dropout = tf.compat.v1.layers.Dropout(drop_rate)
=======
        if self._number_of_layers is 5:
            self.conv5 = convolution_layer(filters=filters[4])
            self.batch_norm5 = tf.layers.BatchNormalization(
                scale=False, axis=4, momentum=batch_norm_momentum)

           
        self.fc = tf.layers.Dense(output_neurons)
        self.dropout = tf.layers.Dropout(drop_rate)
>>>>>>> e8a8ce70

    def __call__(self, inputs, training):
        """Chain the layers together when this class is 'called'."""
        y = tf.reshape(inputs, self._input_shape)
        y = self.conv1(y)
        if not self._no_batch_norm:
            y = self.batch_norm1(y, training=training)
        y = self.conv2(y)
        if not self._no_batch_norm:
            y = self.batch_norm2(y, training=training)
        y = self.conv3(y)
        if not self._no_batch_norm:
            y = self.batch_norm3(y, training=training)
        y = self.conv4(y)
        if not self._no_batch_norm:
            y = self.batch_norm4(y, training=training)
<<<<<<< HEAD
        y = tf.compat.v1.layers.flatten(y)
=======
        if self._number_of_layers is 5:
            y = self.conv5(y)
            if not self._no_batch_norm:
                y = self.batch_norm5(y, training=training)
        y = tf.layers.flatten(y)
>>>>>>> e8a8ce70
        y = self.fc(y)
        y = self.dropout(y, training=training)

        return y


class DescriptiveStatisticsModel:
    def __init__(self, num_stats, output_neurons):
        self._input_shape = [-1, num_stats]

        self.layer1 = tf.compat.v1.layers.Dense(20)
        self.layer2 = tf.compat.v1.layers.Dense(20)
        self.layer3 = tf.compat.v1.layers.Dense(output_neurons)

    def __call__(self, inputs, training):
        y = tf.reshape(inputs, self._input_shape)
        y = self.layer1(y)
        y = self.layer2(y)
        y = self.layer3(y)

        return y


class VoxelVector1dcnnModel:
    """Defines the network architecture for a 1D CNN."""
    def __init__(self, drop_rate, length_in_each_direction,
                 batch_norm_momentum, filters, output_neurons):
        """Initialize the layers as members with state."""
        self._input_shape = [-1, length_in_each_direction * 2 + 1, 1]

        convolution_layer = partial(
            tf.compat.v1.layers.Conv1D,
            kernel_size=[3],
            strides=(2),
            padding='valid',
            data_format='channels_last',
            dilation_rate=(1),
            activation=tf.nn.relu,
            kernel_initializer=tf.contrib.layers.xavier_initializer(),
            bias_initializer=tf.zeros_initializer(),
        )

        self.conv1 = convolution_layer(strides=(1), filters=filters[0])
        self.batch_norm1 = tf.compat.v1.layers.BatchNormalization(
            scale=False, axis=2, momentum=batch_norm_momentum)

        self.conv2 = convolution_layer(filters=filters[1])
        self.batch_norm2 = tf.compat.v1.layers.BatchNormalization(
            scale=False, axis=2, momentum=batch_norm_momentum)

        self.fc = tf.compat.v1.layers.Dense(output_neurons)
        self.dropout = tf.compat.v1.layers.Dropout(drop_rate)

    def __call__(self, inputs, training):
        """Chain the layers together when this class is 'called'."""
        y = tf.reshape(inputs, self._input_shape)
        y = self.conv1(y)
        y = self.batch_norm1(y, training=training)
        y = self.conv2(y)
        y = self.batch_norm2(y, training=training)
        y = tf.compat.v1.layers.flatten(y)
        y = self.fc(y)
        y = self.dropout(y, training=training)

        return y


def ink_classes_model_fn(features, labels, mode, params):
    """Define the model_fn for the Tensorflow Estimator.

    Depending on what mode is passed (train, evaluate, or predict)
    perform the necessary actions.

    The graph is built again every time .train(), .evaluate() or
    .predict() are called. In each case the estimator will first check
    the model directory to see if checkpoints have been saved, and
    then it will load the latest checkpoint weights into the
    graph. This is why it works for us to run an evaluation or
    prediction in the middle of training, because they are run right
    after checkpoints have been saved. This functionality is all built
    into the Tensorflow Estimator.

    https://github.com/tensorflow/tensorflow/issues/13895

    """
    output_neurons = 2

    if params['feature_type'] == 'voxel_vector_1dcnn':
        model = VoxelVector1dcnnModel(
            params['drop_rate'],
            params['length_in_each_direction'],
            params['batch_norm_momentum'],
            params['filters'],
            output_neurons,
        )
    elif params['feature_type'] == 'subvolume_3dcnn':
        model = Subvolume3dcnnModel(
            params['drop_rate'],
            params['subvolume_shape'],
            params['pad_to_shape'],
            params['batch_norm_momentum'],
            params['no_batch_norm'],
            params['filters'],
            output_neurons,
        )
    elif params['feature_type'] == 'descriptive_statistics':
        model = DescriptiveStatisticsModel(
            # Create a dummy array to see how many descriptive
            # statistics there will be
            len(inkid.ops.get_descriptive_statistics(np.array([0, 1, 2]))),
            output_neurons,
        )
    else:
        raise ValueError('Feature type {} was not recognized.'.format(params['feature_type']))

    inputs = features['Input']

    if mode == tf.estimator.ModeKeys.PREDICT:
        logits = model(inputs, training=False)
        # Here we specify all of the possible outputs from calling
        # .predict(), which returns a dictionary with these keys for
        # each prediction. So by passing predict_keys to .predict(),
        # we can select some of these and not return the others.
        predictions = {
            'region_id': features['RegionID'],
            'ppm_xy': features['PPM_XY'],
            'class': tf.argmax(logits, axis=1),
            'probabilities': tf.nn.softmax(logits),
            'inputs': inputs,
        }
        return tf.estimator.EstimatorSpec(
            mode=tf.estimator.ModeKeys.PREDICT,
            predictions=predictions,
        )

    if mode == tf.estimator.ModeKeys.TRAIN:
        if params['adagrad_optimizer']:
            if params['decay_steps'] and params['decay_rate']:
                start_learning_rate=params['learning_rate']
                global_step = tf.compat.v1.train.get_global_step()
                learning_rate = tf.compat.v1.train.exponential_decay(start_learning_rate,
                        global_step, params['decay_steps'], params['decay_rate'])
                optimizer = tf.compat.v1.train.AdagradOptimizer(learning_rate)
            else:
                optimizer = tf.compat.v1.train.AdagradOptimizer(learning_rate=params['learning_rate'])
        else:
            if params['decay_steps'] and params['decay_rate']:
                start_learning_rate=params['learning_rate']
                global_step = tf.compat.v1.train.get_global_step()
                learning_rate = tf.compat.v1.train.exponential_decay(start_learning_rate,
                        global_step, params['decay_steps'], params['decay_rate'])
                optimizer = tf.compat.v1.train.AdamOptimizer(learning_rate)
            else:
                optimizer = tf.compat.v1.train.AdamOptimizer(learning_rate=params['learning_rate'])

        logits = model(inputs, training=True)
        loss = tf.reduce_mean(tf.nn.softmax_cross_entropy_with_logits(
            labels=labels, logits=logits))

        epsilon = 1e-5
        predicted = tf.argmax(logits, 1)
        actual = tf.argmax(labels, 1)
        true_positives = tf.math.count_nonzero(predicted * actual, dtype=tf.float32)
        true_negatives = tf.math.count_nonzero((predicted - 1) * (actual - 1), dtype=tf.float32)
        false_positives = tf.math.count_nonzero(predicted * (actual - 1), dtype=tf.float32)
        false_negatives = tf.math.count_nonzero((predicted - 1) * actual, dtype=tf.float32)
        positives = true_positives + false_positives
        negatives = true_negatives + false_negatives
        accuracy = tf.divide(
            true_positives + true_negatives,
            true_positives + true_negatives + false_positives + false_negatives
        )
        precision = tf.divide(
            true_positives,
            true_positives + false_positives + epsilon
        )
        recall = tf.divide(
            true_positives,
            true_positives + false_negatives + epsilon
        )
        # https://en.wikipedia.org/wiki/F1_score
        fbeta_weight = params['fbeta_weight']
        fbeta_squared = tf.constant(fbeta_weight ** 2.0)
        fbeta = (1 + fbeta_squared) * tf.divide(
            (precision * recall),
            (fbeta_squared * precision) + recall + epsilon
        )

        tf.identity(true_positives, name='train_true_positives')
        tf.identity(true_negatives, name='train_true_negatives')
        tf.identity(false_positives, name='train_false_positives')
        tf.identity(false_negatives, name='train_false_negatives')
        tf.identity(positives, name='train_positives')
        tf.identity(negatives, name='train_negatives')
        tf.identity(accuracy, name='train_accuracy')
        tf.identity(precision, name='train_precision')
        tf.identity(recall, name='train_recall')
        tf.identity(fbeta, name='train_fbeta_score')

        tf.summary.scalar('train_true_positives', true_positives)
        tf.summary.scalar('train_true_negatives', true_negatives)
        tf.summary.scalar('train_false_positives', false_positives)
        tf.summary.scalar('train_false_negatives', false_negatives)
        tf.summary.scalar('train_positives', positives)
        tf.summary.scalar('train_negatives', negatives)
        tf.summary.scalar('train_accuracy', accuracy)
        tf.summary.scalar('train_precision', precision)
        tf.summary.scalar('train_recall', recall)
        tf.summary.scalar('train_fbeta_score', fbeta)

        # These three lines are very important despite being a little
        # opaque. Without them, batch normalization does not really
        # work at all, and the model will appear to train successfully
        # but this will not transfer to any evaluation or prediction
        # runs.
        # https://github.com/tensorflow/tensorflow/issues/16455
        # https://www.tensorflow.org/api_docs/python/tf/layers/batch_normalization
        update_ops = tf.compat.v1.get_collection(tf.compat.v1.GraphKeys.UPDATE_OPS)
        with tf.control_dependencies(update_ops):
            train_op = optimizer.minimize(loss, global_step=tf.compat.v1.train.get_global_step())

        return tf.estimator.EstimatorSpec(
            mode=tf.estimator.ModeKeys.TRAIN,
            loss=loss,
            train_op=train_op
        )

    if mode == tf.estimator.ModeKeys.EVAL:
        logits = model(inputs, training=False)
        loss = tf.reduce_mean(tf.nn.softmax_cross_entropy_with_logits(
            labels=labels, logits=logits))

        return tf.estimator.EstimatorSpec(
            mode=tf.estimator.ModeKeys.EVAL,
            loss=loss,
            eval_metric_ops={
                'accuracy': tf.compat.v1.metrics.accuracy(
                    labels=tf.argmax(labels, 1),
                    predictions=tf.argmax(logits, 1)
                ),
                'precision': tf.compat.v1.metrics.precision(
                    labels=tf.argmax(labels, 1),
                    predictions=tf.argmax(logits, 1)
                ),
                'recall': tf.compat.v1.metrics.recall(
                    labels=tf.argmax(labels, 1),
                    predictions=tf.argmax(logits, 1)
                ),
                'fbeta_score': inkid.metrics.fbeta_score(
                    labels=tf.argmax(labels, 1),
                    predictions=tf.argmax(logits, 1),
                    beta=params['fbeta_weight']
                ),
                'total_positives': inkid.metrics.total_positives(
                    labels=tf.argmax(labels, 1),
                    predictions=tf.argmax(logits, 1)
                ),
                'total_negatives': inkid.metrics.total_negatives(
                    labels=tf.argmax(labels, 1),
                    predictions=tf.argmax(logits, 1)
                ),
                'area_under_roc_curve': tf.compat.v1.metrics.auc(
                    labels=tf.argmax(labels, 1),
                    predictions=tf.nn.softmax(logits)[:, 1],
                ),
            })


def rgb_values_model_fn(features, labels, mode, params):
    output_neurons = 3

    if params['feature_type'] == 'voxel_vector_1dcnn':
        model = VoxelVector1dcnnModel(
            params['drop_rate'],
            params['length_in_each_direction'],
            params['batch_norm_momentum'],
            params['filters'],
            output_neurons,
        )
    elif params['feature_type'] == 'subvolume_3dcnn':
        model = Subvolume3dcnnModel(
            params['drop_rate'],
            params['subvolume_shape'],
            params['pad_to_shape'],
            params['batch_norm_momentum'],
            params['no_batch_norm'],
            params['filters'],
            output_neurons,
        )
    elif params['feature_type'] == 'descriptive_statistics':
        model = DescriptiveStatisticsModel(
            # Create a dummy array to see how many descriptive
            # statistics there will be
            len(inkid.ops.get_descriptive_statistics(np.array([0, 1, 2]))),
            output_neurons,
        )
    else:
        raise ValueError('Feature type {} was not recognized.'.format(params['feature_type']))

    inputs = features['Input']

    if mode == tf.estimator.ModeKeys.PREDICT:
        logits = model(inputs, training=False)

        predictions = {
            'region_id': features['RegionID'],
            'ppm_xy': features['PPM_XY'],
            'rgb': logits,
            'inputs': inputs,
        }
        return tf.estimator.EstimatorSpec(
            mode=tf.estimator.ModeKeys.PREDICT,
            predictions=predictions,
        )

    if mode == tf.estimator.ModeKeys.TRAIN:
        if params['adagrad_optimizer']:
            if params['decay_steps'] and params['decay_rate']:
                start_learning_rate=params['learning_rate']
                global_step = tf.train.get_global_step()
                learning_rate = tf.train.exponential_decay(start_learning_rate,
                        global_step, params['decay_steps'], params['decay_rate'])
                optimizer = tf.train.AdagradOptimizer(learning_rate)
            else:
                optimizer = tf.train.AdagradOptimizer(learning_rate=params['learning_rate'])
        else:
            if params['decay_steps'] and params['decay_rate']:
                start_learning_rate=params['learning_rate']
                global_step = tf.train.get_global_step()
                learning_rate = tf.train.exponential_decay(start_learning_rate,
                        global_step, params['decay_steps'], params['decay_rate'])
                optimizer = tf.train.AdamOptimizer(learning_rate)
            else:
                optimizer = tf.train.AdamOptimizer(learning_rate=params['learning_rate'])

        logits = model(inputs, training=True)
        loss = tf.losses.huber_loss(labels, logits)

        update_ops = tf.compat.v1.get_collection(tf.compat.v1.GraphKeys.UPDATE_OPS)
        with tf.control_dependencies(update_ops):
            train_op = optimizer.minimize(loss, global_step=tf.train.get_global_step())

        return tf.estimator.EstimatorSpec(
            mode=tf.estimator.ModeKeys.TRAIN,
            loss=loss,
            train_op=train_op
        )

    if mode == tf.estimator.ModeKeys.EVAL:
        logits = model(inputs, training=False)
        loss = tf.losses.huber_loss(labels, logits)

        return tf.estimator.EstimatorSpec(
            mode=tf.estimator.ModeKeys.EVAL,
            loss=loss,
        )<|MERGE_RESOLUTION|>--- conflicted
+++ resolved
@@ -129,7 +129,7 @@
             tf.compat.v1.layers.Conv3D,
             kernel_size=[3, 3, 3],
             strides=(2, 2, 2),
-            padding='same',   
+            padding='same',
             data_format='channels_last',
             dilation_rate=(1, 1, 1),
             activation=tf.nn.relu,
@@ -138,23 +138,15 @@
         )
 
         self.conv1 = convolution_layer(strides=(1, 1, 1), filters=filters[0])
-<<<<<<< HEAD
+        #self.maxpool1 = tf.layers.MaxPooling3D(pool_size=(2,2,2), strides=(2,2,2))
         self.batch_norm1 = tf.compat.v1.layers.BatchNormalization(
-            scale=False, axis=4, momentum=batch_norm_momentum)
-
-        self.conv2 = convolution_layer(filters=filters[1])
-        self.batch_norm2 = tf.compat.v1.layers.BatchNormalization(
-=======
-        #self.maxpool1 = tf.layers.MaxPooling3D(pool_size=(2,2,2), strides=(2,2,2))
-        self.batch_norm1 = tf.layers.BatchNormalization(
             scale=False, axis=4, momentum=batch_norm_momentum)
 
         if self._number_of_layers is 5:
             self.conv2 = convolution_layer(strides=(1,1,1), filters=filters[1])
         else:
             self.conv2 = convolution_layer(filters=filters[1])
-        self.batch_norm2 = tf.layers.BatchNormalization(
->>>>>>> e8a8ce70
+        self.batch_norm2 = tf.compat.v1.layers.BatchNormalization(
             scale=False, axis=4, momentum=batch_norm_momentum)
 
         self.conv3 = convolution_layer(filters=filters[2])
@@ -165,19 +157,14 @@
         self.batch_norm4 = tf.compat.v1.layers.BatchNormalization(
             scale=False, axis=4, momentum=batch_norm_momentum)
 
-<<<<<<< HEAD
+        if self._number_of_layers is 5:
+            self.conv5 = convolution_layer(filters=filters[4])
+            self.batch_norm5 = tf.compat.v1.layers.BatchNormalization(
+                scale=False, axis=4, momentum=batch_norm_momentum)
+
+
         self.fc = tf.compat.v1.layers.Dense(output_neurons)
         self.dropout = tf.compat.v1.layers.Dropout(drop_rate)
-=======
-        if self._number_of_layers is 5:
-            self.conv5 = convolution_layer(filters=filters[4])
-            self.batch_norm5 = tf.layers.BatchNormalization(
-                scale=False, axis=4, momentum=batch_norm_momentum)
-
-           
-        self.fc = tf.layers.Dense(output_neurons)
-        self.dropout = tf.layers.Dropout(drop_rate)
->>>>>>> e8a8ce70
 
     def __call__(self, inputs, training):
         """Chain the layers together when this class is 'called'."""
@@ -194,15 +181,11 @@
         y = self.conv4(y)
         if not self._no_batch_norm:
             y = self.batch_norm4(y, training=training)
-<<<<<<< HEAD
-        y = tf.compat.v1.layers.flatten(y)
-=======
         if self._number_of_layers is 5:
             y = self.conv5(y)
             if not self._no_batch_norm:
                 y = self.batch_norm5(y, training=training)
-        y = tf.layers.flatten(y)
->>>>>>> e8a8ce70
+        y = tf.compat.v1.layers.flatten(y)
         y = self.fc(y)
         y = self.dropout(y, training=training)
 
