--- conflicted
+++ resolved
@@ -283,13 +283,10 @@
             method=args.subvolume_method,
             normalize=args.normalize_subvolumes,
             pad_to_shape=args.pad_to_shape,
-<<<<<<< HEAD
-            label_dim=args.label_dim
-=======
+            label_dim=args.label_dim,
             fft=args.fft,
             dwt=args.dwt,
             dwt_channel_subbands=args.dwt_channel_subbands,
->>>>>>> cf9308bf
         )
         training_features_fn = functools.partial(
             point_to_subvolume_input,
