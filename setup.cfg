--- conflicted
+++ resolved
@@ -29,11 +29,7 @@
     Pillow
     pygifsicle
     pylint
-<<<<<<< HEAD
     PySide6
-    pywavelets
-=======
->>>>>>> b29a12b0
     scikit-learn
     tensorboard
     torch
