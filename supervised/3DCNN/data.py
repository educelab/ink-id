import numpy as np
import pdb
import os
from PIL import Image
import math
import datetime
import tifffile as tiff
import ops
from sklearn.metrics import confusion_matrix, recall_score, precision_score, f1_score
from scipy.ndimage.interpolation import rotate
import shutil
import time

class Volume:
    def __init__(self, args, volume_number):
        # Part 1: volume metadataf
        self.volume_args = args['volumes'][volume_number]
        self.volume_number = volume_number
        self.train_bounds = self.volume_args['train_bounds']
        self.train_portion = self.volume_args['train_portion']


        # Part 2: volume data
        data_files = os.listdir(self.volume_args['data_path'])
        data_files.sort()
        volume = []
        for f in data_files:
            slice_data = np.array(Image.open(self.volume_args['data_path']+f))
            volume.append(slice_data)
        self.volume = np.array(volume)
        if args["wobble_volume"]:
            self.wobbled_axes = []
            self.wobbled_angle = 0.0
            self.wobbled_volume = np.array(volume)
        print("  Volume {} shape: {}".format(self.volume_number, self.volume.shape))

        if len(self.volume_args['ground_truth']) > 0:
            self.ground_truth = tiff.imread(self.volume_args['ground_truth'])
        elif 'inked' in self.volume_args['data_path']:
            self.ground_truth = np.ones((self.volume.shape[0:2]), dtype=np.uint16) * 65535
        elif 'blank' in self.volume_args['data_path']:
            self.ground_truth = np.zeros((self.volume.shape[0:2]), dtype=np.uint16)
        else:
            self.ground_truth = np.ones((self.volume.shape[0:2]), dtype=np.uint16) * 65535

        if len(self.volume_args['surface_data']) > 0:
            self.surface_image = tiff.imread(self.volume_args['surface_data'])
        elif self.volume.shape[2] > args["z_dimension"]:
            print("  Approximating surface for volume {}...".format(self.volume_number))
            surf_start_time = time.time()
            self.surface_image = ops.generateSurfaceApproximation(args, self.volume)
            print("  Surface approximation took {:.2f} minutes.".format((time.time()-surf_start_time)/60))
        else:
            self.surface_image = np.zeros((self.volume.shape[0:2]))

        self.surface_mask_image = np.ones((self.volume.shape[0], self.volume.shape[1]), dtype=np.int)
        if len(self.volume_args['surface_mask']) > 0:
            self.surface_mask_image = tiff.imread(self.volume_args['surface_mask'])


        # Part 3: prediction data
        self.prediction_volume = np.zeros((self.volume.shape[0], self.volume.shape[1], args["predict_depth"]), dtype=np.float32)
        self.prediction_image_ink = np.zeros((self.volume.shape[0:2]), dtype=np.float32)
        self.prediction_image_surf = np.zeros((self.volume.shape[0:2]), dtype=np.float32)
        self.prediction_plus_surf = np.zeros((self.volume.shape[0:2]), dtype=np.float32)
        self.training_image = np.zeros(self.prediction_image_ink.shape, dtype=np.uint16)
        try:
            self.prediction_overlap_step = self.volume_args["prediction_overlap_step"]
        except:
            print("  No prediction_overlap_step for {}".format(self.volume_args['name']))


        # Part 4: prediction metadata and more
        self.max_truth = np.iinfo(self.ground_truth.dtype).max
        self.surface_mask = self.surface_mask_image / np.iinfo(self.surface_mask_image.dtype).max
        self.all_truth, self.all_preds = [], []
        self.test_truth, self.test_preds = [], []
        self.test_results, self.test_results_norm = [], []
        self.all_results, self.all_results_norm = [], []
        self.output_path = args["output_path"]+"/{}/".format(self.volume_args['name'])
        self.coordinate_pool = []
        self.train_index = 0
        self.epoch = 0



    def getTrainingBatch(self, args, n_samples):
        if len(self.coordinate_pool) == 0: # initialization
            rowBounds, colBounds = ops.bounds(args, [self.volume.shape[0], self.volume.shape[1]], self.train_bounds, self.train_portion)
            print("Generating coordinate pool for volume {}...".format(self.volume_number))
            self.coordinate_pool = ops.generateCoordinatePool(args, self.volume, rowBounds, colBounds, self.ground_truth, self.surface_mask, self.train_bounds, self.train_portion)
            np.random.shuffle(self.coordinate_pool)
            print("Coordinate pool for volume {} is ready...".format(self.volume_number))
        if self.train_index + n_samples >= len(self.coordinate_pool): # end of epoch
            self.incrementEpoch(args)

        trainingSamples = np.zeros((n_samples, args["x_dimension"], args["y_dimension"], args["z_dimension"]), dtype=np.float32)
        groundTruth = np.zeros((n_samples, args["n_classes"]), dtype=np.float32)
        rowStep = int(args["y_dimension"]/2)
        colStep = int(args["x_dimension"]/2)

        # populate the samples and labels
        for i in range(n_samples):
            if args["balance_samples"] and (i > n_samples / 2):
                if np.sum(groundTruth[:,1] / i) > .5:
                    # more than 50% ink samples
                    self.moveToNextNegativeSample(args)
                else:
                    # fewer than 50% ink samples
                    self.moveToNextPositiveSample(args)

            rowCoord, colCoord, label, augment_seed = self.coordinate_pool[self.train_index]
            zCoord = max(0, self.surface_image[rowCoord, colCoord] - args["surface_cushion"])

            if args["use_jitter"]:
                zCoord = np.maximum(0, zCoord +  np.random.randint(args["jitter_range"][0], args["jitter_range"][1]))

            if args["add_random"] and label < .1 and np.random.randint(args["random_step"]) == 0:
                # make this non-ink sample random data labeled as non-ink
                sample = ops.getRandomBrick(args, self.volume, colCoord, rowCoord)
                groundTruth[i] = [1.0,0.0]
                continue

            if args["wobble_volume"]:
                zCoord = ops.adjustDepthForWobble(args, rowCoord, colCoord, zCoord, self.wobbled_angle, self.wobbled_axes, self.volume.shape)
                sample = self.wobbled_volume[rowCoord-rowStep:rowCoord+rowStep, colCoord-colStep:colCoord+colStep, zCoord:zCoord+args["z_dimension"]]
            else:
                sample = self.volume[rowCoord-rowStep:rowCoord+rowStep, colCoord-colStep:colCoord+colStep, zCoord:zCoord+args["z_dimension"]]

            if args["add_augmentation"]:
                sample = ops.augmentSample(args, sample, augment_seed)
                # change the augment seed for the next time around
                self.coordinate_pool[self.train_index][3] = (augment_seed+1) % 4

            trainingSamples[i, 0:sample.shape[0], 0:sample.shape[1], 0:sample.shape[2]] = sample
            groundTruth[i, int(label)] = 1.0
            self.training_image[rowCoord,colCoord] = int(65534/2) +  int((65534/2)*label)
            # if label_avg is greater than .9*255, then groundTruth=[0, 1]
            self.train_index += 1

        return trainingSamples, groundTruth, self.epoch



    def getTestBatch(self, args, n_samples):
        print("  Generating test set for volume {}...".format(self.volume_number))
        # allocate an empty array with appropriate size
        trainingSamples = np.zeros((n_samples, args["x_dimension"], args["y_dimension"], args["z_dimension"]), dtype=np.float32)
        groundTruth = np.zeros((n_samples, args["n_classes"]), dtype=np.float32)

        # this gets the "other half" of the data not in the train portion
        # bounds parameters: 0=TOP || 1=RIGHT || 2=BOTTOM || 3=LEFT
<<<<<<< HEAD
        rowBounds, colBounds = ops.bounds(args, self.volume.shape, (self.train_bounds+2)%4, 1-self.train_portion)
=======
        if testSet:
            rowBounds, colBounds = ops.bounds(args, [self.volume.shape[0], self.volume.shape[1]], (args["train_bounds"]+2)%4)
            print("testSet rowBounds: {}".format(rowBounds))
            print("testSet colBounds: {}".format(colBounds))
        else:
            rowBounds, colBounds = ops.bounds(args, [self.volume.shape[0], self.volume.shape[1]], args["train_bounds"])


        for i in range(args["num_test_cubes"]):
            rowCoordinate, colCoordinate, zCoordinate, label_avg = ops.findRandomCoordinate(args, colBounds, rowBounds, self.groundTruth, self.surfaceImage, self.surfaceMask, self.volume, testSet=testSet)

            if args["add_random"] and not testSet and label_avg < .1 and np.random.randint(args["random_step"]) == 0:
                # make this non-ink sample random data labeled as non-ink
                sample = ops.getRandomBrick(args, self.volume, colCoordinate, rowCoordinate)
                groundTruth[i] = [1.0,0.0]
                continue
>>>>>>> a7b7252f

        for i in range(n_samples):
            rowCoordinate, colCoordinate, zCoordinate, label_avg = ops.findRandomCoordinate(args, colBounds, rowBounds, self.ground_truth, self.surface_image, self.surface_mask, self.volume.shape, testSet=True)

            sample = (self.volume[rowCoordinate:rowCoordinate+args["y_dimension"], \
                        colCoordinate:colCoordinate+args["x_dimension"], zCoordinate:zCoordinate+args["z_dimension"]])

            if label_avg > (.9 * self.max_truth):
                gt = [0.0,1.0]
                self.training_image[rowCoordinate,colCoordinate] = int(65534)
            else:
                gt = [1.0,0.0]
                self.training_image[rowCoordinate,colCoordinate] = int(65534/2)

            trainingSamples[i, 0:sample.shape[0], 0:sample.shape[1], 0:sample.shape[2]] = sample
            groundTruth[i] = gt

        return trainingSamples, groundTruth



<<<<<<< HEAD
    def getPredictionSample3D(self, args, startingCoordinates, overlap_step):
=======
    def getPredictionSample(self, args, startingCoordinates):
        # return the prediction sample along side of coordinates
        rowCoordinate = startingCoordinates[0]
        colCoordinate = startingCoordinates[1]
        zCoordinate = self.surfaceImage[rowCoordinate+int(args["y_Dimension"]/2), colCoordinate+int(args["x_Dimension"]/2)] - args["surface_cushion"]

        predictionSamples = np.zeros((args["prediction_batch_size"], args["x_Dimension"], args["y_Dimension"], args["z_Dimension"]), dtype=np.float32)
        coordinates = np.zeros((args["prediction_batch_size"], 2), dtype=np.int)
        count = 0
        while count < args["prediction_batch_size"]:
            if (colCoordinate + args["x_Dimension"]) > self.volume.shape[1]:
                colCoordinate = 0
                rowCoordinate += args["overlap_step"]
            if (rowCoordinate + args["y_Dimension"]) > self.volume.shape[0]:
                break

            # don't predict on it if it's not on the fragment
            if np.max(self.volume[rowCoordinate, colCoordinate]) < args["surface_threshold"]:
                colCoordinate += args["overlap_step"]
                continue

            zCoordinate = self.surfaceImage[rowCoordinate+int(args["y_Dimension"]/2), colCoordinate+int(args["x_Dimension"]/2)] - args["surface_cushion"]
            sample = (self.volume[rowCoordinate:rowCoordinate+args["y_Dimension"], \
                    colCoordinate:colCoordinate+args["x_Dimension"], zCoordinate:zCoordinate+args["z_Dimension"]])
            predictionSamples[count, 0:sample.shape[0], 0:sample.shape[1], 0:sample.shape[2]] = sample

            # populate the "prediction plus surface" with the initial surface value
            self.predictionPlusSurf[rowCoordinate:rowCoordinate+args["y_Dimension"], \
                    colCoordinate:colCoordinate+args["x_Dimension"]] = self.volume[rowCoordinate+int(args["y_Dimension"]/2), colCoordinate+int(args["x_Dimension"]/2), zCoordinate]
            coordinates[count] = [rowCoordinate, colCoordinate]

            colCoordinate += args["overlap_step"]
            count += 1

        return (predictionSamples), (coordinates), [rowCoordinate, colCoordinate]



    def getPredictionSample3D(self, args, startingCoordinates, overlap_step=-1):
>>>>>>> a7b7252f
        rowCoordinate = startingCoordinates[0]
        colCoordinate = startingCoordinates[1]
        depthCoordinate = startingCoordinates[2]

        predictionSamples = np.zeros((args["prediction_batch_size"], args["x_dimension"], args["y_dimension"], args["z_dimension"]), dtype=np.float32)
        coordinates = np.zeros((args["prediction_batch_size"], 3), dtype=np.int)

        sample_count = 0
        while sample_count < args["prediction_batch_size"]:
            if (colCoordinate + args["x_dimension"]) > self.volume.shape[1]:
                colCoordinate = 0
                rowCoordinate += overlap_step
            if (rowCoordinate + args["y_dimension"]) > self.volume.shape[0]:
                colCoordinate = 0
                rowCoordinate = 0
                depthCoordinate += 1
            if depthCoordinate >= args["predict_depth"]:
                break

            # don't predict on it if it's not on the fragment
<<<<<<< HEAD
            if not ops.isOnSurface(args, rowCoordinate, colCoordinate, self.surface_mask):
                colCoordinate += overlap_step
=======
            if self.surfaceMask[rowCoordinate, colCoordinate] == 0:
                colCoordinate += args["overlap_step"]
>>>>>>> a7b7252f
                continue

            # grab the sample and place it in output
            center_row = rowCoordinate+int(args["y_dimension"]/2)
            center_col = colCoordinate+int(args["x_dimension"]/2)
            zCoordinate = max(0,  self.surface_image[center_row, center_col] - args["surface_cushion"])

            if args["predict_depth"] > 1:
                #TODO this z-mapping mapping will eventually be something more intelligent
                zCoordinate += (depthCoordinate)
                #zCoordinate = depthCoordinate * int((self.volume.shape[2] - args["z_dimension"]) / args["predict_depth"])

            sample = (self.volume[rowCoordinate:rowCoordinate+args["y_dimension"], \
                    colCoordinate:colCoordinate+args["x_dimension"], zCoordinate:zCoordinate+args["z_dimension"]])
            predictionSamples[sample_count, 0:sample.shape[0], 0:sample.shape[1], 0:sample.shape[2]] = sample
            # populate the "prediction plus surface" with the initial surface value
            olap = overlap_step
            self.prediction_plus_surf[center_row-olap:center_row+olap, \
                    center_col-olap:center_col+olap] = np.max(self.volume[center_row, center_col]) #, max(0,min(self.volume.shape[2]-1,zCoordinate))]
            coordinates[sample_count] = [rowCoordinate, colCoordinate, depthCoordinate]

            # increment variables for next iteration
            colCoordinate += overlap_step
            sample_count += 1

        return (predictionSamples), (coordinates), [rowCoordinate, colCoordinate, depthCoordinate]



    def reconstruct3D(self, args, predictionValues, coordinates):
        center_step = int(round(self.prediction_overlap_step / 2))
        for i in range(coordinates.shape[0]):
            rowpoint = coordinates[i,0] + (int(args["x_dimension"] / 2))
            colpoint = coordinates[i,1] + (int(args["y_dimension"] / 2))
            zpoint = coordinates[i,2]
            predictionValue = predictionValues[i,1]

            self.all_preds.append(np.argmax(predictionValues[i,:]))
            if(self.ground_truth[rowpoint,colpoint]) > .9*self.max_truth:
                self.all_truth.append(1.0)
            else:
                self.all_truth.append(0.0)

            if(center_step > 0):
                self.prediction_volume[rowpoint-center_step:rowpoint+center_step, colpoint-center_step:colpoint+center_step, zpoint] = predictionValue
                self.prediction_plus_surf[rowpoint-center_step:rowpoint+center_step, colpoint-center_step:colpoint+center_step] *= predictionValue

            else:
                self.prediction_volume[rowpoint, colpoint, zpoint] = predictionValue
                self.prediction_plus_surf[rowpoint, colpoint] *= predictionValue


            if ops.isInTestSet(args, rowpoint, colpoint, self.volume.shape, self.train_bounds, self.train_portion):
                self.test_preds.append(self.all_preds[-1])
                self.test_truth.append(self.all_truth[-1])



    def savePrediction3D(self, args, iteration, final_flag=False):
        # save individual pictures
        for d in range(args["predict_depth"]):
            self.savePredictionImage(args, iteration, predictValues=self.prediction_volume[:,:,d], predictionName='ink', depth=d)
        # save the average prediction across depths if depth is more than one
        if args["predict_depth"] > 1:
            self.savePredictionImage(args, iteration, predictValues = np.mean(self.prediction_volume, axis=2), predictionName='ink-average')

        # save the output for samples not trained on
        if args["use_grid_training"]:
            # zero out the appropriate column
            if args["grid_test_square"] % 2 == 0:
                # test is on left side
                self.prediction_volume[ :, int(self.volume.shape[1] / 2):] = 0
            else:
                # test is on right side
                self.prediction_volume[ :, :int(self.volume.shape[1] / 2)] = 0

            n_rows = int(args["grid_n_squares"] / 2)
            voxels_per_row = int(self.volume.shape[0] / n_rows)
            start_row_number = int(args["grid_test_square"] / 2)
            end_row_number = start_row_number + 1
            self.prediction_volume[:(start_row_number*voxels_per_row), :] = 0
            self.prediction_volume[(end_row_number*voxels_per_row):, :] = 0

        else:
            rowBounds, colBounds = ops.bounds(args, [self.volume.shape[0], self.volume.shape[1]], self.train_bounds, self.train_portion)
            self.prediction_volume[rowBounds[0]:rowBounds[1], colBounds[0]:colBounds[1]] = 0

        for d in range(args["predict_depth"]):
            self.savePredictionImage(args, iteration, predictValues=self.prediction_volume[:,:,d], predictionName='ink-no-train', depth=d)
        if args["predict_depth"] > 1:
            self.savePredictionImage(args, iteration, predictValues = np.mean(self.prediction_volume, axis=2), predictionName='ink-average-no-train')

        # zero out the volume
        self.prediction_volume = np.zeros((self.volume.shape[0], self.volume.shape[1], args["predict_depth"]), dtype=np.float32)



    def savePredictionImage(self, args, iteration, predictValues=None, predictionName='ink', depth=0, final_flag=False):
        if predictValues is None:
            #predictionImageInk = 65535 * ( (self.prediction_image_ink.copy() - np.min(self.prediction_image_ink)) / (np.amax(self.prediction_image_ink) - np.min(self.prediction_image_ink)) )
            predictionImage = (65535 * self.predictionImage).astype(np.uint16)
        else:
            predictionImage = (65535 * predictValues).astype(np.uint16)

        mn = np.min(self.prediction_plus_surf)
        mx = np.min(self.prediction_plus_surf)
        predictionPlusSurfImage = (65535 * (self.prediction_plus_surf - mn) / (mx-mn)).astype(np.uint16)

        try:
            os.makedirs(self.output_path + "/{}/".format(predictionName))
        except:
            pass

        # save the ink and surface predictions
        tiff.imsave(self.output_path + "/{}/prediction-iteration{}-depth{}.tif".format(predictionName, iteration, depth), predictionImage)
        # this doesn't work yet:
        # tiff.imsave(self.output_path + "/{}/predictionPlusSurf-iteration{}-depth{}.tif".format(predictionName, iteration, depth), predictionPlusSurfImage)
        tiff.imsave(self.output_path + "/training-{}.tif".format(iteration), self.training_image)

        # zero them out for the next predictions
        self.prediction_image_ink = np.zeros((self.volume.shape[0], self.volume.shape[1]), dtype=np.float32)
        self.prediction_image_surf = np.zeros((self.volume.shape[0], self.volume.shape[1]), dtype=np.float32)



<<<<<<< HEAD
    def savePredictionMetrics(self, args, iteration, minutes):
        print("\n\n\tMetrics for volume {}:".format(self.volume_number))
=======
    def savePredictionMetrics(self, args, iteration, minutes, final_flag=False):
        output_path = args["output_path"] + '/'
>>>>>>> a7b7252f
        all_confusion = confusion_matrix(self.all_truth, self.all_preds)
        test_confusion = confusion_matrix(self.test_truth, self.test_preds)
        all_confusion_norm = all_confusion.astype('float') / all_confusion.sum(axis=1)[:, np.newaxis]
        test_confusion_norm = test_confusion.astype('float') / test_confusion.sum(axis=1)[:, np.newaxis]
        print("\tNormalized confusion matrix for ALL points: \n{}".format(all_confusion_norm))
        print("\tNormalized confusion matrix for TEST points: \n{}".format(test_confusion_norm))

        #calculate metrics
        all_precision = precision_score(self.all_truth, self.all_preds)
        all_recall = recall_score(self.all_truth, self.all_preds)
        all_f1 = f1_score(self.all_truth, self.all_preds)
        test_precision = precision_score(self.test_truth, self.test_preds)
        test_recall = recall_score(self.test_truth, self.test_preds)
        test_f1 = f1_score(self.test_truth, self.test_preds)

        test_confusion_norm_list = [0,0,0,0]
        all_confusion_norm_list = [0,0,0,0]
        try:
            test_confusion_norm_list = test_confusion_norm.reshape(4).tolist()
            all_confusion_norm_list = all_confusion_norm.reshape(4).tolist()
        except:
            pass
        #save results in csv
        column_names = 'iteration, minutes, true positive papyrus, false positive ink, false positive papyrus, true positive ink, precision, recall, f1'
        self.test_results_norm.append([iteration] + [minutes] + test_confusion_norm_list + [test_precision] + [test_recall] + [test_f1])
        self.all_results_norm.append([iteration] + [minutes] + all_confusion_norm_list + [all_precision] + [all_recall] + [all_f1])
        np.savetxt(self.output_path + "confusion-all.csv", self.all_results_norm, fmt='%1.4f', header=column_names, delimiter=',')
        np.savetxt(self.output_path + "confusion-test.csv", self.test_results_norm, fmt='%1.4f', header=column_names, delimiter=',')

        # save description of this training session
        description = ""
        for arg in sorted(args.keys()):
            description += arg+": " + str(args[arg]) + "\n"
        np.savetxt(self.output_path +'description.txt', [description], delimiter=' ', fmt="%s")
        shutil.copy('model.py', self.output_path + 'network_model.txt')

        # zero-out predictions & images so next output is correct
        self.all_truth = []
        self.all_preds = []
        self.test_truth = []
        self.test_preds = []



    def wobbleVolume(self, args):
        wobble_start_time = time.time()
        self.wobbled_angle =  ((2*args["wobble_max_degrees"])*np.random.random_sample()) - args["wobble_max_degrees"]
        print("Wobbling volume {:.2f} degrees...".format(self.wobbled_angle))
        self.wobbled_axes = np.random.choice(3, 2, replace=False)
        self.wobbled_volume = rotate(self.volume, self.wobbled_angle, self.wobbled_axes, order=2, mode='nearest', reshape=False)
        print("Wobbling took {:.2f} minutes".format((time.time() - wobble_start_time)/60))



    def moveToNextPositiveSample(self, args):
        if self.train_index >= len(self.coordinate_pool):
            self.incrementEpoch(args)

        while self.coordinate_pool[self.train_index][2] == 0:
            if self.train_index + 1 == len(self.coordinate_pool):
                self.incrementEpoch(args)
            else:
                self.train_index += 1



    def moveToNextNegativeSample(self, args):
        if self.train_index >= len(self.coordinate_pool):
            self.incrementEpoch(args)

        while self.coordinate_pool[self.train_index][2] == 1:
            if self.train_index + 1 == len(self.coordinate_pool):
                self.incrementEpoch(args)
            else:
                self.train_index += 1



    def incrementEpoch(self, args):
        print("finished epoch")
        self.train_index = 0
        self.training_image = np.zeros(self.prediction_image_ink.shape, dtype=np.uint16)
        self.epoch += 1
        np.random.shuffle(self.coordinate_pool)


<<<<<<< HEAD

    def totalPredictions(self, args, overlap_step):
        #TODO don't predict off the fragment
        xSlides = (self.volume.shape[0] - args["x_dimension"]) / overlap_step
        ySlides = (self.volume.shape[1] - args["y_dimension"]) / overlap_step
=======
    def totalPredictions(self, args):
        #TODO this should actually be based on how many points are on the fragment
        xSlides = (self.volume.shape[0] - args["x_Dimension"]) / args["overlap_step"]
        ySlides = (self.volume.shape[1] - args["y_Dimension"]) / args["overlap_step"]
>>>>>>> a7b7252f
        return int(xSlides * ySlides) * args["predict_depth"]<|MERGE_RESOLUTION|>--- conflicted
+++ resolved
@@ -150,26 +150,7 @@
 
         # this gets the "other half" of the data not in the train portion
         # bounds parameters: 0=TOP || 1=RIGHT || 2=BOTTOM || 3=LEFT
-<<<<<<< HEAD
         rowBounds, colBounds = ops.bounds(args, self.volume.shape, (self.train_bounds+2)%4, 1-self.train_portion)
-=======
-        if testSet:
-            rowBounds, colBounds = ops.bounds(args, [self.volume.shape[0], self.volume.shape[1]], (args["train_bounds"]+2)%4)
-            print("testSet rowBounds: {}".format(rowBounds))
-            print("testSet colBounds: {}".format(colBounds))
-        else:
-            rowBounds, colBounds = ops.bounds(args, [self.volume.shape[0], self.volume.shape[1]], args["train_bounds"])
-
-
-        for i in range(args["num_test_cubes"]):
-            rowCoordinate, colCoordinate, zCoordinate, label_avg = ops.findRandomCoordinate(args, colBounds, rowBounds, self.groundTruth, self.surfaceImage, self.surfaceMask, self.volume, testSet=testSet)
-
-            if args["add_random"] and not testSet and label_avg < .1 and np.random.randint(args["random_step"]) == 0:
-                # make this non-ink sample random data labeled as non-ink
-                sample = ops.getRandomBrick(args, self.volume, colCoordinate, rowCoordinate)
-                groundTruth[i] = [1.0,0.0]
-                continue
->>>>>>> a7b7252f
 
         for i in range(n_samples):
             rowCoordinate, colCoordinate, zCoordinate, label_avg = ops.findRandomCoordinate(args, colBounds, rowBounds, self.ground_truth, self.surface_image, self.surface_mask, self.volume.shape, testSet=True)
@@ -191,49 +172,7 @@
 
 
 
-<<<<<<< HEAD
     def getPredictionSample3D(self, args, startingCoordinates, overlap_step):
-=======
-    def getPredictionSample(self, args, startingCoordinates):
-        # return the prediction sample along side of coordinates
-        rowCoordinate = startingCoordinates[0]
-        colCoordinate = startingCoordinates[1]
-        zCoordinate = self.surfaceImage[rowCoordinate+int(args["y_Dimension"]/2), colCoordinate+int(args["x_Dimension"]/2)] - args["surface_cushion"]
-
-        predictionSamples = np.zeros((args["prediction_batch_size"], args["x_Dimension"], args["y_Dimension"], args["z_Dimension"]), dtype=np.float32)
-        coordinates = np.zeros((args["prediction_batch_size"], 2), dtype=np.int)
-        count = 0
-        while count < args["prediction_batch_size"]:
-            if (colCoordinate + args["x_Dimension"]) > self.volume.shape[1]:
-                colCoordinate = 0
-                rowCoordinate += args["overlap_step"]
-            if (rowCoordinate + args["y_Dimension"]) > self.volume.shape[0]:
-                break
-
-            # don't predict on it if it's not on the fragment
-            if np.max(self.volume[rowCoordinate, colCoordinate]) < args["surface_threshold"]:
-                colCoordinate += args["overlap_step"]
-                continue
-
-            zCoordinate = self.surfaceImage[rowCoordinate+int(args["y_Dimension"]/2), colCoordinate+int(args["x_Dimension"]/2)] - args["surface_cushion"]
-            sample = (self.volume[rowCoordinate:rowCoordinate+args["y_Dimension"], \
-                    colCoordinate:colCoordinate+args["x_Dimension"], zCoordinate:zCoordinate+args["z_Dimension"]])
-            predictionSamples[count, 0:sample.shape[0], 0:sample.shape[1], 0:sample.shape[2]] = sample
-
-            # populate the "prediction plus surface" with the initial surface value
-            self.predictionPlusSurf[rowCoordinate:rowCoordinate+args["y_Dimension"], \
-                    colCoordinate:colCoordinate+args["x_Dimension"]] = self.volume[rowCoordinate+int(args["y_Dimension"]/2), colCoordinate+int(args["x_Dimension"]/2), zCoordinate]
-            coordinates[count] = [rowCoordinate, colCoordinate]
-
-            colCoordinate += args["overlap_step"]
-            count += 1
-
-        return (predictionSamples), (coordinates), [rowCoordinate, colCoordinate]
-
-
-
-    def getPredictionSample3D(self, args, startingCoordinates, overlap_step=-1):
->>>>>>> a7b7252f
         rowCoordinate = startingCoordinates[0]
         colCoordinate = startingCoordinates[1]
         depthCoordinate = startingCoordinates[2]
@@ -254,13 +193,8 @@
                 break
 
             # don't predict on it if it's not on the fragment
-<<<<<<< HEAD
             if not ops.isOnSurface(args, rowCoordinate, colCoordinate, self.surface_mask):
                 colCoordinate += overlap_step
-=======
-            if self.surfaceMask[rowCoordinate, colCoordinate] == 0:
-                colCoordinate += args["overlap_step"]
->>>>>>> a7b7252f
                 continue
 
             # grab the sample and place it in output
@@ -386,13 +320,8 @@
 
 
 
-<<<<<<< HEAD
     def savePredictionMetrics(self, args, iteration, minutes):
         print("\n\n\tMetrics for volume {}:".format(self.volume_number))
-=======
-    def savePredictionMetrics(self, args, iteration, minutes, final_flag=False):
-        output_path = args["output_path"] + '/'
->>>>>>> a7b7252f
         all_confusion = confusion_matrix(self.all_truth, self.all_preds)
         test_confusion = confusion_matrix(self.test_truth, self.test_preds)
         all_confusion_norm = all_confusion.astype('float') / all_confusion.sum(axis=1)[:, np.newaxis]
@@ -479,16 +408,9 @@
         np.random.shuffle(self.coordinate_pool)
 
 
-<<<<<<< HEAD
 
     def totalPredictions(self, args, overlap_step):
         #TODO don't predict off the fragment
         xSlides = (self.volume.shape[0] - args["x_dimension"]) / overlap_step
         ySlides = (self.volume.shape[1] - args["y_dimension"]) / overlap_step
-=======
-    def totalPredictions(self, args):
-        #TODO this should actually be based on how many points are on the fragment
-        xSlides = (self.volume.shape[0] - args["x_Dimension"]) / args["overlap_step"]
-        ySlides = (self.volume.shape[1] - args["y_Dimension"]) / args["overlap_step"]
->>>>>>> a7b7252f
         return int(xSlides * ySlides) * args["predict_depth"]